--- conflicted
+++ resolved
@@ -9,21 +9,18 @@
     time::{Duration, Instant},
 };
 
-<<<<<<< HEAD
 #[cfg(not(feature = "testing"))]
 use std::collections::hash_map::{
-    HashMap as Map, IntoIter as MapIntoIter, Iter as MapIter, Keys as MapKeys,
+    IntoIter as MapIntoIter, Iter as MapIter, Keys as MapKeys,
 };
 
 // we avoid HashMap while testing because
 // it makes tests non-deterministic
 #[cfg(feature = "testing")]
 use std::collections::btree_map::{
-    BTreeMap as Map, IntoIter as MapIntoIter, Iter as MapIter, Keys as MapKeys,
+    IntoIter as MapIntoIter, Iter as MapIter, Keys as MapKeys,
 };
 
-=======
->>>>>>> fb4ae1c7
 use crate::*;
 
 static ID_GEN: AtomicUsize = AtomicUsize::new(0);

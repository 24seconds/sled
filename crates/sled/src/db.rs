use std::{ops::Deref, sync::Arc};

use super::*;

/// The `sled` embedded database!
#[derive(Clone)]
pub struct Db {
    context: Arc<Context>,
    default: Arc<Tree>,
}

unsafe impl Send for Db {}

unsafe impl Sync for Db {}

impl Deref for Db {
    type Target = Tree;

    fn deref(&self) -> &Tree {
        &self.default
    }
}

impl Db {
    /// Load existing or create a new `Db` with a default configuration.
    pub fn start_default<P: AsRef<std::path::Path>>(
        path: P,
    ) -> Result<Db, ()> {
        let config = ConfigBuilder::new().path(path).build();
        Self::start(config)
    }

    /// Load existing or create a new `Db`.
    pub fn start(config: Config) -> Result<Db, ()> {
        let _measure = Measure::new(&M.tree_start);

        let guard = pin();

        let context = Arc::new(Context::start(config)?);

        let default = context
            .pagecache
            .open_tree(DEFAULT_TREE_ID.to_vec(), context.clone())?;

        let mut tenants = context.tenants.write().unwrap();

<<<<<<< HEAD
        for (id, _root) in meta::meta(&context.pagecache, &guard)?
            .tenants()
            .into_iter()
=======
        let ret = Db {
            pages: pages,
            config,
            idgen: Arc::new(AtomicUsize::new(idgen_recovery)),
            idgen_persists: Arc::new(AtomicUsize::new(
                idgen_persists,
            )),
            idgen_persist_mu: Arc::new(Mutex::new(())),
            tenants: Arc::new(RwLock::new(FastMap8::default())),
            default: Arc::new(default_tree),
            transactions: Arc::new(tx_tree),
            was_recovered,
        };

        #[cfg(feature = "event_log")]
        ret.config.event_log.meta_after_restart(
            meta::meta(&*ret.pages, &guard)
                .expect("should be able to get meta under test")
                .clone(),
        );

        let mut tenants = ret.tenants.write().unwrap();

        for (id, root) in
            meta::meta(&*ret.pages, &guard)?.tenants().into_iter()
>>>>>>> 586e2bcc
        {
            let tree = Tree {
                tree_id: id.clone(),
                subscriptions: Arc::new(Subscriptions::default()),
<<<<<<< HEAD
                context: context.clone(),
=======
                config: ret.config.clone(),
                pages: ret.pages.clone(),
                root: Arc::new(AtomicUsize::new(root)),
>>>>>>> 586e2bcc
            };
            tenants.insert(id, Arc::new(tree));
        }

        drop(tenants);

        #[cfg(feature = "event_log")]
        context.event_log.meta_after_restart(
            meta::meta(&*pagecache, &guard)
                .expect("should be able to get meta under test")
                .clone(),
        );

        Ok(Db { context, default })
    }

    /// Open or create a new disk-backed Tree with its own keyspace,
    /// accessible from the `Db` via the provided identifier.
    pub fn open_tree(&self, name: Vec<u8>) -> Result<Arc<Tree>, ()> {
<<<<<<< HEAD
        self.context.pagecache.open_tree(name, self.context.clone())
=======
        let guard = pin();

        let tenants = self.tenants.read().unwrap();
        if let Some(tree) = tenants.get(&name) {
            return Ok(tree.clone());
        }
        // drop reader lock
        drop(tenants);

        // set up empty leaf
        let leaf_id = self.pages.allocate(&guard)?;
        trace!(
            "allocated pid {} for leaf in open_tree for namespace {:?}",
            leaf_id,
            name,
        );

        let leaf = Frag::Base(Node {
            id: leaf_id,
            data: Data::Leaf(vec![]),
            next: None,
            lo: vec![].into(),
            hi: vec![].into(),
        });

        self.pages
            .replace(leaf_id, PagePtr::allocated(), leaf, &guard)
            .map_err(|e| e.danger_cast())?;

        // set up root index
        let root_id = self.pages.allocate(&guard)?;

        debug!(
            "allocated pid {} for root of new_tree {:?}",
            root_id, name
        );

        // vec![0] represents a prefix-encoded empty prefix
        let root_index_vec = vec![(vec![0].into(), leaf_id)];

        let root = Frag::Base(Node {
            id: root_id,
            data: Data::Index(root_index_vec),
            next: None,
            lo: vec![].into(),
            hi: vec![].into(),
        });

        self.pages
            .replace(root_id, PagePtr::allocated(), root, &guard)
            .map_err(|e| e.danger_cast())?;

        meta::cas_root(
            &*self.pages,
            name.clone(),
            None,
            Some(root_id),
            &guard,
        )
        .map_err(|e| e.danger_cast())?;

        let mut tenants = self.tenants.write().unwrap();
        let tree = Arc::new(Tree {
            tree_id: name.clone(),
            subscriptions: Arc::new(Subscriptions::default()),
            config: self.config.clone(),
            pages: self.pages.clone(),
            root: Arc::new(AtomicUsize::new(root_id)),
        });
        tenants.insert(name, tree.clone());

        Ok(tree)
>>>>>>> 586e2bcc
    }

    /// Remove a disk-backed collection.
    pub fn drop_tree(&self, name: &[u8]) -> Result<bool, ()> {
        self.context.pagecache.drop_tree(name, &self.context)
    }

    /// Returns `true` if the database was
    /// recovered from a previous process.
    /// Note that database state is only
    /// guaranteed to be present up to the
    /// last call to `flush`! Otherwise state
    /// is synced to disk periodically if the
    /// `sync_every_ms` configuration option
    /// is set to `Some(number_of_ms_between_syncs)`
    /// or if the IO buffer gets filled to
    /// capacity before being rotated.
    pub fn was_recovered(&self) -> bool {
        self.context.was_recovered()
    }

    /// Generate a monotonic ID. Not guaranteed to be
    /// contiguous. Written to disk every `idgen_persist_interval`
    /// operations, followed by a blocking flush. During recovery, we
    /// take the last recovered generated ID and add 2x
    /// the `idgen_persist_interval` to it. While persisting, if the
    /// previous persisted counter wasn't synced to disk yet, we will do
    /// a blocking flush to fsync the latest counter, ensuring
    /// that we will never give out the same counter twice.
    pub fn generate_id(&self) -> Result<usize, ()> {
        self.context.generate_id()
    }
}<|MERGE_RESOLUTION|>--- conflicted
+++ resolved
@@ -1,4 +1,9 @@
-use std::{ops::Deref, sync::Arc};
+use std::{
+    ops::Deref,
+    sync::{atomic::AtomicUsize, Arc, RwLock},
+};
+
+use pagecache::FastMap8;
 
 use super::*;
 
@@ -7,6 +12,7 @@
 pub struct Db {
     context: Arc<Context>,
     default: Arc<Tree>,
+    tenants: Arc<RwLock<FastMap8<Vec<u8>, Arc<Tree>>>>,
 }
 
 unsafe impl Send for Db {}
@@ -38,54 +44,29 @@
 
         let context = Arc::new(Context::start(config)?);
 
-        let default = context
-            .pagecache
-            .open_tree(DEFAULT_TREE_ID.to_vec(), context.clone())?;
+        let default = Arc::new(meta::open_tree(
+            context.clone(),
+            DEFAULT_TREE_ID.to_vec(),
+            &guard,
+        )?);
 
-        let mut tenants = context.tenants.write().unwrap();
-
-<<<<<<< HEAD
-        for (id, _root) in meta::meta(&context.pagecache, &guard)?
-            .tenants()
-            .into_iter()
-=======
         let ret = Db {
-            pages: pages,
-            config,
-            idgen: Arc::new(AtomicUsize::new(idgen_recovery)),
-            idgen_persists: Arc::new(AtomicUsize::new(
-                idgen_persists,
-            )),
-            idgen_persist_mu: Arc::new(Mutex::new(())),
+            context: context.clone(),
+            default,
             tenants: Arc::new(RwLock::new(FastMap8::default())),
-            default: Arc::new(default_tree),
-            transactions: Arc::new(tx_tree),
-            was_recovered,
         };
-
-        #[cfg(feature = "event_log")]
-        ret.config.event_log.meta_after_restart(
-            meta::meta(&*ret.pages, &guard)
-                .expect("should be able to get meta under test")
-                .clone(),
-        );
 
         let mut tenants = ret.tenants.write().unwrap();
 
-        for (id, root) in
-            meta::meta(&*ret.pages, &guard)?.tenants().into_iter()
->>>>>>> 586e2bcc
+        for (id, root) in meta::meta(&context.pagecache, &guard)?
+            .tenants()
+            .into_iter()
         {
             let tree = Tree {
                 tree_id: id.clone(),
                 subscriptions: Arc::new(Subscriptions::default()),
-<<<<<<< HEAD
                 context: context.clone(),
-=======
-                config: ret.config.clone(),
-                pages: ret.pages.clone(),
                 root: Arc::new(AtomicUsize::new(root)),
->>>>>>> 586e2bcc
             };
             tenants.insert(id, Arc::new(tree));
         }
@@ -99,93 +80,86 @@
                 .clone(),
         );
 
-        Ok(Db { context, default })
+        Ok(ret)
     }
 
     /// Open or create a new disk-backed Tree with its own keyspace,
     /// accessible from the `Db` via the provided identifier.
     pub fn open_tree(&self, name: Vec<u8>) -> Result<Arc<Tree>, ()> {
-<<<<<<< HEAD
-        self.context.pagecache.open_tree(name, self.context.clone())
-=======
-        let guard = pin();
-
         let tenants = self.tenants.read().unwrap();
         if let Some(tree) = tenants.get(&name) {
             return Ok(tree.clone());
         }
-        // drop reader lock
-        drop(tenants);
 
-        // set up empty leaf
-        let leaf_id = self.pages.allocate(&guard)?;
-        trace!(
-            "allocated pid {} for leaf in open_tree for namespace {:?}",
-            leaf_id,
-            name,
-        );
-
-        let leaf = Frag::Base(Node {
-            id: leaf_id,
-            data: Data::Leaf(vec![]),
-            next: None,
-            lo: vec![].into(),
-            hi: vec![].into(),
-        });
-
-        self.pages
-            .replace(leaf_id, PagePtr::allocated(), leaf, &guard)
-            .map_err(|e| e.danger_cast())?;
-
-        // set up root index
-        let root_id = self.pages.allocate(&guard)?;
-
-        debug!(
-            "allocated pid {} for root of new_tree {:?}",
-            root_id, name
-        );
-
-        // vec![0] represents a prefix-encoded empty prefix
-        let root_index_vec = vec![(vec![0].into(), leaf_id)];
-
-        let root = Frag::Base(Node {
-            id: root_id,
-            data: Data::Index(root_index_vec),
-            next: None,
-            lo: vec![].into(),
-            hi: vec![].into(),
-        });
-
-        self.pages
-            .replace(root_id, PagePtr::allocated(), root, &guard)
-            .map_err(|e| e.danger_cast())?;
-
-        meta::cas_root(
-            &*self.pages,
-            name.clone(),
-            None,
-            Some(root_id),
-            &guard,
-        )
-        .map_err(|e| e.danger_cast())?;
+        let guard = pin();
 
         let mut tenants = self.tenants.write().unwrap();
-        let tree = Arc::new(Tree {
-            tree_id: name.clone(),
-            subscriptions: Arc::new(Subscriptions::default()),
-            config: self.config.clone(),
-            pages: self.pages.clone(),
-            root: Arc::new(AtomicUsize::new(root_id)),
-        });
+        let tree = Arc::new(meta::open_tree(
+            self.context.clone(),
+            name.clone(),
+            &guard,
+        )?);
         tenants.insert(name, tree.clone());
-
+        drop(tenants);
         Ok(tree)
->>>>>>> 586e2bcc
     }
 
     /// Remove a disk-backed collection.
     pub fn drop_tree(&self, name: &[u8]) -> Result<bool, ()> {
-        self.context.pagecache.drop_tree(name, &self.context)
+        if name == DEFAULT_TREE_ID || name == TX_TREE_ID {
+            return Err(Error::Unsupported(
+                "cannot remove the core structures".into(),
+            ));
+        }
+        trace!("dropping tree {:?}", name,);
+
+        let mut tenants = self.tenants.write().unwrap();
+
+        let tree = if let Some(tree) = tenants.remove(&*name) {
+            tree
+        } else {
+            return Ok(false);
+        };
+
+        let guard = pin();
+
+        let mut root_id = meta::pid_for_name(
+            &self.context.pagecache,
+            &name,
+            &guard,
+        )?;
+
+        let leftmost_chain: Vec<PageId> = tree
+            .path_for_key(b"", &guard)?
+            .into_iter()
+            .map(|(frag, _tp)| frag.unwrap_base().id)
+            .collect();
+
+        loop {
+            let res = meta::cas_root(
+                &self.context.pagecache,
+                name.to_vec(),
+                Some(root_id),
+                None,
+                &guard,
+            )
+            .map_err(|e| e.danger_cast());
+
+            match res {
+                Ok(_) => break,
+                Err(Error::CasFailed(actual)) => root_id = actual,
+                Err(other) => return Err(other.danger_cast()),
+            }
+        }
+
+        // drop writer lock
+        drop(tenants);
+
+        guard.defer(move || tree.gc_pages(leftmost_chain));
+
+        guard.flush();
+
+        Ok(true)
     }
 
     /// Returns `true` if the database was

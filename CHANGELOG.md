--- conflicted
+++ resolved
@@ -1,14 +1,8 @@
-<<<<<<< HEAD
-# 0.34.4
+# Unreleased
 
 ## New Features
 
 * #1151 Send is implemented for Iter
-=======
-# Unreleased
-
-## New Features
-
 * #1167 added `Tree::first` and `Tree::last` functions
   to retrieve the first or last items in a `Tree`, unless
   the `Tree` is empty.
@@ -17,7 +11,6 @@
 
 * #1168 fixed an issue that was causing panics during
   recovery in 32-bit code.
->>>>>>> 58076dc3
 
 # 0.34.3
 

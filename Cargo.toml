[package]
name = "sled"
version = "0.32.0"
authors = ["Tyler Neely <t@jujit.su>"]
description = "a modern embedded database"
license = "MIT/Apache-2.0"
homepage = "https://github.com/spacejam/sled"
repository = "https://github.com/spacejam/sled"
keywords = ["database", "embedded", "concurrent", "persistent", "lock-free"]
categories = ["database-implementations", "concurrency", "data-structures", "algorithms", "caching"]
documentation = "https://docs.rs/sled/"
readme = "README.md"
edition = "2018"
exclude = ["benchmarks", "examples", "bindings", "scripts", "experiments"]

[badges]
maintenance = { status = "actively-developed" }

[profile.release]
debug = true
opt-level = 3

[features]
default = ["no_metrics"]
testing = ["event_log", "lock_free_delays", "compression", "failpoints"]
compression = ["zstd"]
lock_free_delays = []
failpoints = []
event_log = []
no_metrics = []
no_logs = ["log/max_level_off"]
no_inline = []
measure_allocs = []
pretty_backtrace = ["color-backtrace"]
io_uring = ["rio"]
docs = []
<<<<<<< HEAD
miri_optimizations = []
=======
mutex = []
>>>>>>> 2959c110

[dependencies]
crossbeam-epoch = "0.8.2"
crossbeam-utils = "0.7.2"
fxhash = "0.2.1"
libc = "0.2.71"
zstd = { version = "0.5.3", optional = true }
crc32fast = "1.2.0"
log = "0.4.8"
parking_lot = "0.11.0"
color-backtrace = { version = "0.4.2", optional = true }
rio = { version = "0.9.3", optional = true }
backtrace = "0.3.49"
array-init = "0.1.1"

[target.'cfg(any(target_os = "linux", target_os = "macos", target_os="windows"))'.dependencies]
fs2 = "0.4.3"

[dev-dependencies]
rand = "0.7.3"
rand_chacha = "0.2.2"
rand_distr = "0.2.2"
quickcheck = "0.9.2"
log = "0.4.8"
env_logger = "0.7.1"
zerocopy = "0.3.0"
byteorder = "1.3.4"

[package.metadata.docs.rs]
features = ["docs"]

[[test]]
name = "test_crash_recovery"
path = "tests/test_crash_recovery.rs"
harness = false<|MERGE_RESOLUTION|>--- conflicted
+++ resolved
@@ -34,11 +34,8 @@
 pretty_backtrace = ["color-backtrace"]
 io_uring = ["rio"]
 docs = []
-<<<<<<< HEAD
 miri_optimizations = []
-=======
 mutex = []
->>>>>>> 2959c110
 
 [dependencies]
 crossbeam-epoch = "0.8.2"
